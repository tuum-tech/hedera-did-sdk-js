--- conflicted
+++ resolved
@@ -34,14 +34,10 @@
 import { Issuer } from "./identity/hcs/vc/issuer";
 import { HederaDid } from "./identity/hedera-did";
 import { ArraysUtils } from "./utils/arrays-utils";
+import { Ed25519PubCodec } from "./utils/ed25519PubCodec";
 import { Hashing } from "./utils/hashing";
 import { TimestampUtils } from "./utils/timestamp-utils";
 import { Validator } from "./utils/validator";
-<<<<<<< HEAD
-=======
-import { Issuer } from "./identity/hcs/vc/issuer";
-import { Ed25519PubCodec } from "./utils/ed25519PubCodec";
->>>>>>> 97933eb9
 
 export {
     ArraysUtils,
