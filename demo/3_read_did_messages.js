--- conflicted
+++ resolved
@@ -1,12 +1,8 @@
-<<<<<<< HEAD
-const { Client } = require("@hashgraph/sdk");
-const { HcsDid, HcsDidEventMessageResolver } = require("../dist");
-const { DID_IDENTIFIER } = require("./.env.json");
-=======
+
 const { Client, Timestamp } = require("@hashgraph/sdk");
 const { HcsDid } = require("../dist");
-const { DID_IDENTIFIER } = require("./config");
->>>>>>> a320910a
+const { DID_IDENTIFIER } = require("./.env.json");
+
 
 async function main() {
     /**
